--- conflicted
+++ resolved
@@ -75,13 +75,13 @@
 
 Multiple plugins may be leveraged via metapackages.
 
-<<<<<<< HEAD
+- [@opentelemetry/plugins-node-core-and-contrib][otel-plugins-node-core-and-contrib] - all officially supported core and contrib plugins.
+
 ## Supported Runtimes
 
 Platform Version | Supported
 ---------------- | ---------
 Node.JS `v14`    | ✅
-Node.JS `v13`    | ✅
 Node.JS `v12`    | ✅
 Node.JS `v10`    | ✅
 Node.JS `v8`     | See [Node Support](#node-support) below
@@ -95,15 +95,12 @@
 ### Browser Support
 Automated browser tests are run in the latest version of Headless Chrome.
 There is currently no list of officially supported browsers, but OpenTelemetry is developed using standard web technologies with wide support and should work in currently supported versions of major browsers.
-=======
-- [@opentelemetry/plugins-node-core-and-contrib][otel-plugins-node-core-and-contrib] - all officially supported core and contrib plugins.
 
 ## Contributing
 
 We'd love your help!. Use tags [up-for-grabs][up-for-grabs-issues] and
 [good first issue][good-first-issues] to get started with the project. Follow
 [CONTRIBUTING](CONTRIBUTING.md) guide to report issues or submit a proposal.
->>>>>>> 46945676
 
 ## Useful links
 
