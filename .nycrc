{
  "extension": [
    ".ts"
  ],
  "include": [
    "src/**"
  ],
  "reporter": ["text", "json"],
  "exclude": [
    "**/*.d.ts",
    "build/**/*.*",
    "src/index.ts",
<<<<<<< HEAD
    "src/platform/**/index.ts",
    "src/platform/browser/*.ts",
    "src/version.ts",
    "test/**/*.*",
    ".eslintrc.js",
    "karma.conf.js",
    "webpack/*.js",
    "src/generated/**"
=======
    "src/version.ts",
    "karma.conf.js",
    "src/platform/browser/*.ts",
    "test/*.ts",
    "webpack/*.js",
    ".eslintrc.js"
>>>>>>> cb83d300
  ],
  "all": true
}<|MERGE_RESOLUTION|>--- conflicted
+++ resolved
@@ -10,23 +10,12 @@
     "**/*.d.ts",
     "build/**/*.*",
     "src/index.ts",
-<<<<<<< HEAD
-    "src/platform/**/index.ts",
-    "src/platform/browser/*.ts",
-    "src/version.ts",
-    "test/**/*.*",
-    ".eslintrc.js",
-    "karma.conf.js",
-    "webpack/*.js",
-    "src/generated/**"
-=======
     "src/version.ts",
     "karma.conf.js",
     "src/platform/browser/*.ts",
     "test/*.ts",
     "webpack/*.js",
     ".eslintrc.js"
->>>>>>> cb83d300
   ],
   "all": true
 }