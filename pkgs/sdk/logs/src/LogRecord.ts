/*
 * Copyright The OpenTelemetry Authors
 *
 * Licensed under the Apache License, Version 2.0 (the "License");
 * you may not use this file except in compliance with the License.
 * You may obtain a copy of the License at
 *
 *      https://www.apache.org/licenses/LICENSE-2.0
 *
 * Unless required by applicable law or agreed to in writing, software
 * distributed under the License is distributed on an "AS IS" BASIS,
 * WITHOUT WARRANTIES OR CONDITIONS OF ANY KIND, either express or implied.
 * See the License for the specific language governing permissions and
 * limitations under the License.
 */

import { AttributeValue, diag } from '@opentelemetry/sandbox-api';
import type * as logsAPI from '@opentelemetry/sandbox-api-logs';
import * as api from '@opentelemetry/sandbox-api';
import {
  timeInputToHrTime,
  isAttributeValue,
  InstrumentationScope,
} from '@opentelemetry/sandbox-core';
import type { IResource } from '@opentelemetry/sandbox-resources';

import type { ReadableLogRecord } from './export/ReadableLogRecord';
import type { LogRecordLimits } from './types';
import { Logger } from './Logger';
import { LogAttributes } from '@opentelemetry/sandbox-api-logs';

export class LogRecord implements ReadableLogRecord {
  readonly hrTime: api.HrTime;
  readonly hrTimeObserved: api.HrTime;
  readonly spanContext?: api.SpanContext;
  readonly resource: IResource;
  readonly instrumentationScope: InstrumentationScope;
  readonly attributes: logsAPI.LogAttributes = {};
  private _severityText?: string;
  private _severityNumber?: logsAPI.SeverityNumber;
  private _body?: string;

  private _isReadonly: boolean = false;
  private readonly _logRecordLimits: LogRecordLimits;

  set severityText(severityText: string | undefined) {
    if (this._isLogRecordReadonly()) {
      return;
    }
    this._severityText = severityText;
  }
  get severityText(): string | undefined {
    return this._severityText;
  }

  set severityNumber(severityNumber: logsAPI.SeverityNumber | undefined) {
    if (this._isLogRecordReadonly()) {
      return;
    }
    this._severityNumber = severityNumber;
  }
  get severityNumber(): logsAPI.SeverityNumber | undefined {
    return this._severityNumber;
  }

  set body(body: string | undefined) {
    if (this._isLogRecordReadonly()) {
      return;
    }
    this._body = body;
  }
  get body(): string | undefined {
    return this._body;
  }

  constructor(logger: Logger, logRecord: logsAPI.LogRecord) {
    const {
      timestamp,
      observedTimestamp,
      severityNumber,
      severityText,
      body,
      attributes = {},
      context,
    } = logRecord;

    const now = Date.now();
    this.hrTime = timeInputToHrTime(timestamp ?? now);
    this.hrTimeObserved = timeInputToHrTime(observedTimestamp ?? now);

    if (context) {
      const spanContext = api.trace.getSpanContext(context);
      if (spanContext && api.isSpanContextValid(spanContext)) {
        this.spanContext = spanContext;
      }
    }
    this.severityNumber = severityNumber;
    this.severityText = severityText;
    this.body = body;
    this.resource = logger.resource;
    this.instrumentationScope = logger.instrumentationScope;
    this._logRecordLimits = logger.getLogRecordLimits();
    this.setAttributes(attributes);
  }

<<<<<<< HEAD

=======
>>>>>>> 8d67ee6f
  public setAttribute(key: string, value?: LogAttributes | AttributeValue) {
    if (this._isLogRecordReadonly()) {
      return this;
    }
    if (value === null) {
      return this;
    }
    if (
      typeof value === 'object' &&
      !Array.isArray(value) &&
      Object.keys(value).length > 0
    ) {
      this.attributes[key] = value;
    }
    if (key.length === 0) {
      api.diag.warn(`Invalid attribute key: ${key}`);
      return this;
    }
    if (!isAttributeValue(value)) {
      api.diag.warn(`Invalid attribute value set for key: ${key}`);
      return this;
    }
    if (
      Object.keys(this.attributes).length >=
        this._logRecordLimits.attributeCountLimit! &&
      !Object.prototype.hasOwnProperty.call(this.attributes, key)
    ) {
      return this;
    }
    this.attributes[key] = this._truncateToSize(value);
    return this;
  }

  public setAttributes(attributes: LogAttributes) {
    for (const [k, v] of Object.entries(attributes)) {
      this.setAttribute(k, v);
    }
    return this;
  }

  public setBody(body: string) {
    this.body = body;
    return this;
  }

  public setSeverityNumber(severityNumber: logsAPI.SeverityNumber) {
    this.severityNumber = severityNumber;
    return this;
  }

  public setSeverityText(severityText: string) {
    this.severityText = severityText;
    return this;
  }

  /**
   * A LogRecordProcessor may freely modify logRecord for the duration of the OnEmit call.
   * If logRecord is needed after OnEmit returns (i.e. for asynchronous processing) only reads are permitted.
   */
  public makeReadonly() {
    this._isReadonly = true;
  }

  private _truncateToSize(value: AttributeValue): AttributeValue {
    const limit = this._logRecordLimits.attributeValueLengthLimit || 0;
    // Check limit
    if (limit <= 0) {
      // Negative values are invalid, so do not truncate
      api.diag.warn(`Attribute value limit must be positive, got ${limit}`);
      return value;
    }

    // String
    if (typeof value === 'string') {
      return this._truncateToLimitUtil(value, limit);
    }

    // Array of strings
    if (Array.isArray(value)) {
      return (value as []).map(val =>
        typeof val === 'string' ? this._truncateToLimitUtil(val, limit) : val
      );
    }

    // Other types, no need to apply value length limit
    return value;
  }

  private _truncateToLimitUtil(value: string, limit: number): string {
    if (value.length <= limit) {
      return value;
    }
    return value.substring(0, limit);
  }

  private _isLogRecordReadonly(): boolean {
    if (this._isReadonly) {
      diag.warn('Can not execute the operation on emitted log record');
    }
    return this._isReadonly;
  }
}<|MERGE_RESOLUTION|>--- conflicted
+++ resolved
@@ -103,10 +103,6 @@
     this.setAttributes(attributes);
   }
 
-<<<<<<< HEAD
-
-=======
->>>>>>> 8d67ee6f
   public setAttribute(key: string, value?: LogAttributes | AttributeValue) {
     if (this._isLogRecordReadonly()) {
       return this;
