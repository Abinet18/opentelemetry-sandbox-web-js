#####################################################
#
# List of approvers for OpenTelemetry JS SDK
#
#####################################################
#
# Learn about membership in OpenTelemetry community:
#  https://github.com/open-telemetry/community/blob/main/community-membership.md
#
#
# Learn about CODEOWNERS file format:
#  https://help.github.com/en/articles/about-code-owners
#

<<<<<<< HEAD
* @open-telemetry/javascript-approvers
=======
*               @open-telemetry/javascript-approvers
>>>>>>> cb83d300
<|MERGE_RESOLUTION|>--- conflicted
+++ resolved
@@ -12,8 +12,4 @@
 #  https://help.github.com/en/articles/about-code-owners
 #
 
-<<<<<<< HEAD
-* @open-telemetry/javascript-approvers
-=======
-*               @open-telemetry/javascript-approvers
->>>>>>> cb83d300
+*               @open-telemetry/javascript-approvers